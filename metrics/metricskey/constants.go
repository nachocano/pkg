--- conflicted
+++ resolved
@@ -29,15 +29,12 @@
 	// LabelNamespaceName is the label for immutable name of the namespace that the service is deployed
 	LabelNamespaceName = "namespace_name"
 
-<<<<<<< HEAD
-=======
 	// LabelResponseCode is the label for the HTTP response status code.
 	LabelResponseCode = "response_code"
 
 	// LabelResponseCodeClass is the label for the HTTP response status code class. For example, "2xx", "3xx", etc.
 	LabelResponseCodeClass = "response_code_class"
 
->>>>>>> 55634011
 	// ValueUnknown is the default value if the field is unknown, e.g. project will be unknown if Knative
 	// is not running on GKE.
 	ValueUnknown = "unknown"
