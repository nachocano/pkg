--- conflicted
+++ resolved
@@ -89,25 +89,15 @@
 		metricName: "event_dispatch_latencies",
 	}}
 
-<<<<<<< HEAD
-	supportedEventingImporterMetricsTestCases = []struct {
-=======
 	supportedEventingSourceMetricsTestCases = []struct {
->>>>>>> 55634011
-		name       string
-		domain     string
-		component  string
-		metricName string
-	}{{
-<<<<<<< HEAD
-		name:       "importer metric",
-		domain:     eventingDomain,
-		component:  "importer",
-=======
+		name       string
+		domain     string
+		component  string
+		metricName string
+	}{{
 		name:       "source metric",
 		domain:     eventingDomain,
 		component:  "source",
->>>>>>> 55634011
 		metricName: "event_count",
 	}}
 
@@ -258,13 +248,8 @@
 	}
 }
 
-<<<<<<< HEAD
-func TestGetMonitoredResourceFunc_UseKnativeImporter(t *testing.T) {
-	for _, testCase := range supportedEventingImporterMetricsTestCases {
-=======
 func TestGetMonitoredResourceFunc_UseKnativeSource(t *testing.T) {
 	for _, testCase := range supportedEventingSourceMetricsTestCases {
->>>>>>> 55634011
 		testView = &view.View{
 			Description: "Test View",
 			Measure:     stats.Int64(testCase.metricName, "Test Measure", stats.UnitDimensionless),
@@ -273,15 +258,9 @@
 		}
 		mrf := getMonitoredResourceFunc(path.Join(testCase.domain, testCase.component), &testGcpMetadata)
 
-<<<<<<< HEAD
-		newTags, monitoredResource := mrf(testView, importerTestTags)
-		gotResType, labels := monitoredResource.MonitoredResource()
-		wantedResType := "knative_importer"
-=======
 		newTags, monitoredResource := mrf(testView, sourceTestTags)
 		gotResType, labels := monitoredResource.MonitoredResource()
 		wantedResType := "knative_source"
->>>>>>> 55634011
 		if gotResType != wantedResType {
 			t.Fatalf("MonitoredResource=%v, want %v", gotResType, wantedResType)
 		}
@@ -297,15 +276,6 @@
 		if !ok || got != testNS {
 			t.Errorf("expected label %v with value %v, got: %v", metricskey.LabelNamespaceName, testNS, got)
 		}
-<<<<<<< HEAD
-		got, ok = labels[metricskey.LabelImporterName]
-		if !ok || got != testImporter {
-			t.Errorf("expected label %v with value %v, got: %v", metricskey.LabelImporterName, testImporter, got)
-		}
-		got, ok = labels[metricskey.LabelImporterResourceGroup]
-		if !ok || got != testImporterResourceGroup {
-			t.Errorf("expected label %v with value %v, got: %v", metricskey.LabelImporterResourceGroup, testImporterResourceGroup, got)
-=======
 		got, ok = labels[metricskey.LabelSourceName]
 		if !ok || got != testSource {
 			t.Errorf("expected label %v with value %v, got: %v", metricskey.LabelSourceName, testSource, got)
@@ -313,7 +283,6 @@
 		got, ok = labels[metricskey.LabelSourceResourceGroup]
 		if !ok || got != testSourceResourceGroup {
 			t.Errorf("expected label %v with value %v, got: %v", metricskey.LabelSourceResourceGroup, testSourceResourceGroup, got)
->>>>>>> 55634011
 		}
 	}
 }
