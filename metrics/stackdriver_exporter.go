--- conflicted
+++ resolved
@@ -17,18 +17,14 @@
 package metrics
 
 import (
+	"path"
+
 	"contrib.go.opencensus.io/exporter/stackdriver"
 	"contrib.go.opencensus.io/exporter/stackdriver/monitoredresource"
 	"go.opencensus.io/stats/view"
 	"go.opencensus.io/tag"
 	"go.uber.org/zap"
-	"path"
-
-	metricskeyeventing "knative.dev/pkg/metrics/metricskey/eventing"
-	metricskeyserving "knative.dev/pkg/metrics/metricskey/serving"
-	"knative.dev/pkg/metrics/monitoredresources"
-	monitoredresourceseventing "knative.dev/pkg/metrics/monitoredresources/eventing"
-	monitoredresourcesserving "knative.dev/pkg/metrics/monitoredresources/serving"
+	"knative.dev/pkg/metrics/metricskey"
 )
 
 // customMetricTypePrefix is the metric type prefix for unsupported metrics by
@@ -41,7 +37,7 @@
 	// In product usage, this is always set to function retrieveGCPMetadata.
 	// In unit tests this is set to a fake one to avoid calling GCP metadata
 	// service.
-	gcpMetadataFunc func() *monitoredresources.GcpMetadata
+	gcpMetadataFunc func() *gcpMetadata
 
 	// newStackdriverExporterFunc is the function used to create new stackdriver
 	// exporter.
@@ -53,7 +49,7 @@
 
 func init() {
 	// Set gcpMetadataFunc to call GCP metadata service.
-	gcpMetadataFunc = monitoredresources.RetrieveGCPMetadata
+	gcpMetadataFunc = retrieveGCPMetadata
 
 	newStackdriverExporterFunc = newOpencensusSDExporter
 }
@@ -62,11 +58,7 @@
 	return stackdriver.NewExporter(o)
 }
 
-<<<<<<< HEAD
-// TODO should be properly refactored to be able to inject the function.
-=======
 // TODO should be properly refactored to be able to inject the getMonitoredResourceFunc function.
->>>>>>> 1dc42171
 // 	See https://github.com/knative/pkg/issues/608
 func newStackdriverExporter(config *metricsConfig, logger *zap.SugaredLogger) (view.Exporter, error) {
 	gm := gcpMetadataFunc()
@@ -86,19 +78,9 @@
 	return e, nil
 }
 
-func getMonitoredResourceFunc(metricTypePrefix string, gm *monitoredresources.GcpMetadata) func(v *view.View, tags []tag.Tag) ([]tag.Tag, monitoredresource.Interface) {
+func getMonitoredResourceFunc(metricTypePrefix string, gm *gcpMetadata) func(v *view.View, tags []tag.Tag) ([]tag.Tag, monitoredresource.Interface) {
 	return func(view *view.View, tags []tag.Tag) ([]tag.Tag, monitoredresource.Interface) {
 		metricType := path.Join(metricTypePrefix, view.Measure.Name())
-<<<<<<< HEAD
-		if metricskeyserving.KnativeRevisionMetrics.Has(metricType) {
-			return monitoredresourcesserving.GetKnativeRevisionMonitoredResource(view, tags, gm)
-		} else if metricskeyeventing.KnativeBrokerMetrics.Has(metricType) {
-			return monitoredresourceseventing.GetKnativeBrokerMonitoredResource(view, tags, gm)
-		} else if metricskeyeventing.KnativeTriggerMetrics.Has(metricType) {
-			return monitoredresourceseventing.GetKnativeTriggerMonitoredResource(view, tags, gm)
-		} else if metricskeyeventing.KnativeImporterMetrics.Has(metricType) {
-			return monitoredresourceseventing.GetKnativeImporterMonitoredResource(view, tags, gm)
-=======
 		if metricskey.KnativeRevisionMetrics.Has(metricType) {
 			return GetKnativeRevisionMonitoredResource(view, tags, gm)
 		} else if metricskey.KnativeBrokerMetrics.Has(metricType) {
@@ -107,7 +89,6 @@
 			return GetKnativeTriggerMonitoredResource(view, tags, gm)
 		} else if metricskey.KnativeImporterMetrics.Has(metricType) {
 			return GetKnativeImporterMonitoredResource(view, tags, gm)
->>>>>>> 1dc42171
 		}
 		// Unsupported metric by knative_revision, knative_broker, knative_trigger, and knative_importer, use "global" resource type.
 		return getGlobalMonitoredResource(view, tags)
@@ -115,23 +96,16 @@
 }
 
 func getGlobalMonitoredResource(v *view.View, tags []tag.Tag) ([]tag.Tag, monitoredresource.Interface) {
-	return tags, &monitoredresources.Global{}
+	return tags, &Global{}
 }
 
 func getMetricTypeFunc(metricTypePrefix, customMetricTypePrefix string) func(view *view.View) string {
 	return func(view *view.View) string {
 		metricType := path.Join(metricTypePrefix, view.Measure.Name())
-<<<<<<< HEAD
-		inServing := metricskeyserving.KnativeRevisionMetrics.Has(metricType)
-		inEventing := metricskeyeventing.KnativeBrokerMetrics.Has(metricType) ||
-			metricskeyeventing.KnativeTriggerMetrics.Has(metricType) ||
-			metricskeyeventing.KnativeImporterMetrics.Has(metricType)
-=======
 		inServing := metricskey.KnativeRevisionMetrics.Has(metricType)
 		inEventing := metricskey.KnativeBrokerMetrics.Has(metricType) ||
 			metricskey.KnativeTriggerMetrics.Has(metricType) ||
 			metricskey.KnativeImporterMetrics.Has(metricType)
->>>>>>> 1dc42171
 		if inServing || inEventing {
 			return metricType
 		}
