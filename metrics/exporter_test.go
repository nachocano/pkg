/*
Copyright 2018 The Knative Authors.
Licensed under the Apache License, Version 2.0 (the "License");
you may not use this file except in compliance with the License.
You may obtain a copy of the License at
    http://www.apache.org/licenses/LICENSE-2.0
Unless required by applicable law or agreed to in writing, software
distributed under the License is distributed on an "AS IS" BASIS,
WITHOUT WARRANTIES OR CONDITIONS OF ANY KIND, either express or implied.
See the License for the specific language governing permissions and
limitations under the License.
*/
package metrics

import (
	"os"
	"path"
	"testing"
	"time"

	"go.opencensus.io/stats"
	"go.opencensus.io/stats/view"
	"go.opencensus.io/tag"
	. "knative.dev/pkg/logging/testing"
	"knative.dev/pkg/metrics/metricskey"
	metricskeyeventing "knative.dev/pkg/metrics/metricskey/eventing"
	metricskeyserving "knative.dev/pkg/metrics/metricskey/serving"
)

// TODO UTs should move to eventing and serving, as appropriate.
// 	See https://github.com/knative/pkg/issues/608

const (
	testNS            = "test"
	testService       = "test-service"
	testRoute         = "test-route"
	testConfiguration = "test-configuration"
	testRevision      = "test-revision"

	testBroker                = "test-broker"
	testEventType             = "test-eventtype"
	testEventSource           = "test-eventsource"
	testTrigger               = "test-trigger"
	testFilterType            = "test-filtertype"
	testFilterSource          = "test-filtersource"
	testImporter              = "test-importer"
	testImporterResourceGroup = "test-importer-rg"
)

var (
	testView = &view.View{
		Description: "Test View",
		Measure:     stats.Int64("test", "Test Measure", stats.UnitNone),
		Aggregation: view.LastValue(),
		TagKeys:     []tag.Key{},
	}

	nsKey = tag.Tag{Key: mustNewTagKey(metricskey.LabelNamespaceName), Value: testNS}

<<<<<<< HEAD
	serviceKey  = tag.Tag{Key: mustNewTagKey(metricskeyserving.LabelServiceName), Value: testService}
	routeKey    = tag.Tag{Key: mustNewTagKey(metricskeyserving.LabelRouteName), Value: testRoute}
	revisionKey = tag.Tag{Key: mustNewTagKey(metricskeyserving.LabelRevisionName), Value: testRevision}

	brokerKey                = tag.Tag{Key: mustNewTagKey(metricskeyeventing.LabelBrokerName), Value: testBroker}
	triggerKey               = tag.Tag{Key: mustNewTagKey(metricskeyeventing.LabelTriggerName), Value: testTrigger}
	filterTypeKey            = tag.Tag{Key: mustNewTagKey(metricskeyeventing.LabelFilterType), Value: testFilterType}
	filterSourceKey          = tag.Tag{Key: mustNewTagKey(metricskeyeventing.LabelFilterSource), Value: testFilterSource}
	importerKey              = tag.Tag{Key: mustNewTagKey(metricskeyeventing.LabelImporterName), Value: testImporter}
	importerResourceGroupKey = tag.Tag{Key: mustNewTagKey(metricskeyeventing.LabelImporterResourceGroup), Value: testImporterResourceGroup}
	eventTypeKey             = tag.Tag{Key: mustNewTagKey(metricskeyeventing.LabelEventType), Value: testEventType}
	eventSourceKey           = tag.Tag{Key: mustNewTagKey(metricskeyeventing.LabelEventSource), Value: testEventSource}

	revisionTestTags = []tag.Tag{nsKey, serviceKey, routeKey, revisionKey}

=======
	serviceKey  = tag.Tag{Key: mustNewTagKey(metricskey.LabelServiceName), Value: testService}
	routeKey    = tag.Tag{Key: mustNewTagKey(metricskey.LabelRouteName), Value: testRoute}
	revisionKey = tag.Tag{Key: mustNewTagKey(metricskey.LabelRevisionName), Value: testRevision}

	brokerKey                = tag.Tag{Key: mustNewTagKey(metricskey.LabelBrokerName), Value: testBroker}
	triggerKey               = tag.Tag{Key: mustNewTagKey(metricskey.LabelTriggerName), Value: testTrigger}
	filterTypeKey            = tag.Tag{Key: mustNewTagKey(metricskey.LabelFilterType), Value: testFilterType}
	filterSourceKey          = tag.Tag{Key: mustNewTagKey(metricskey.LabelFilterSource), Value: testFilterSource}
	importerKey              = tag.Tag{Key: mustNewTagKey(metricskey.LabelImporterName), Value: testImporter}
	importerResourceGroupKey = tag.Tag{Key: mustNewTagKey(metricskey.LabelImporterResourceGroup), Value: testImporterResourceGroup}
	eventTypeKey             = tag.Tag{Key: mustNewTagKey(metricskey.LabelEventType), Value: testEventType}
	eventSourceKey           = tag.Tag{Key: mustNewTagKey(metricskey.LabelEventSource), Value: testEventSource}

	revisionTestTags = []tag.Tag{nsKey, serviceKey, routeKey, revisionKey}

>>>>>>> 1dc42171
	brokerTestTags   = []tag.Tag{nsKey, brokerKey, eventTypeKey, eventSourceKey}
	triggerTestTags  = []tag.Tag{nsKey, triggerKey, brokerKey, filterTypeKey, filterSourceKey}
	importerTestTags = []tag.Tag{nsKey, importerKey, importerResourceGroupKey, eventTypeKey, eventSourceKey}
)

func mustNewTagKey(s string) tag.Key {
	tagKey, err := tag.NewKey(s)
	if err != nil {
		panic(err)
	}
	return tagKey
}

func getResourceLabelValue(key string, tags []tag.Tag) string {
	for _, t := range tags {
		if t.Key.Name() == key {
			return t.Value
		}
	}
	return ""
}

func TestMain(m *testing.M) {
	resetCurPromSrv()
	// Set gcpMetadataFunc and newStackdriverExporterFunc for testing
	gcpMetadataFunc = fakeGcpMetadataFun
	newStackdriverExporterFunc = newFakeExporter
	os.Exit(m.Run())
}

func TestMetricsExporter(t *testing.T) {
	_, err := newMetricsExporter(&metricsConfig{
		domain:               servingDomain,
		component:            testComponent,
		backendDestination:   "unsupported",
		stackdriverProjectID: ""}, TestLogger(t))
	if err == nil {
		t.Errorf("Expected an error for unsupported backend %v", err)
	}

	_, err = newMetricsExporter(&metricsConfig{
		domain:               servingDomain,
		component:            testComponent,
		backendDestination:   Stackdriver,
		stackdriverProjectID: testProj}, TestLogger(t))
	if err != nil {
		t.Error(err)
	}
}

func TestInterlevedExporters(t *testing.T) {
	// Disabling this test as it fails intermittently.
	// Refer to https://github.com/knative/pkg/issues/406
	t.Skip()

	// First create a stackdriver exporter
	_, err := newMetricsExporter(&metricsConfig{
		domain:               servingDomain,
		component:            testComponent,
		backendDestination:   Stackdriver,
		stackdriverProjectID: testProj}, TestLogger(t))
	if err != nil {
		t.Error(err)
	}
	expectNoPromSrv(t)
	// Then switch to prometheus exporter
	_, err = newMetricsExporter(&metricsConfig{
		domain:             servingDomain,
		component:          testComponent,
		backendDestination: Prometheus,
		prometheusPort:     9090}, TestLogger(t))
	if err != nil {
		t.Error(err)
	}
	expectPromSrv(t, ":9090")
	// Finally switch to stackdriver exporter
	_, err = newMetricsExporter(&metricsConfig{
		domain:               servingDomain,
		component:            testComponent,
		backendDestination:   Stackdriver,
		stackdriverProjectID: testProj}, TestLogger(t))
	if err != nil {
		t.Error(err)
	}
}

func TestFlushExporter(t *testing.T) {
	// No exporter - no action should be taken
	setCurMetricsConfig(nil)
	if want, got := false, FlushExporter(); got != want {
		t.Errorf("Expected %v, got %v.", want, got)
	}

	// Prometheus exporter shouldn't do anything because
	// it doesn't implement Flush()
	c := &metricsConfig{
		domain:             servingDomain,
		component:          testComponent,
		reportingPeriod:    1 * time.Minute,
		backendDestination: Prometheus,
	}
	e, err := newMetricsExporter(c, TestLogger(t))
	if err != nil {
		t.Errorf("Expected no error. got %v", err)
	} else {
		setCurMetricsExporter(e)
		if want, got := false, FlushExporter(); got != want {
			t.Errorf("Expected %v, got %v.", want, got)
		}
	}

	// Fake Stackdriver exporter should export
	newStackdriverExporterFunc = newFakeExporter
	c = &metricsConfig{
		domain:                            servingDomain,
		component:                         testComponent,
		backendDestination:                Stackdriver,
		allowStackdriverCustomMetrics:     true,
		isStackdriverBackend:              true,
		reportingPeriod:                   1 * time.Minute,
		stackdriverProjectID:              "test",
		stackdriverMetricTypePrefix:       path.Join(servingDomain, testComponent),
		stackdriverCustomMetricTypePrefix: path.Join(customMetricTypePrefix, testComponent),
	}
	e, err = newMetricsExporter(c, TestLogger(t))
	if err != nil {
		t.Errorf("Expected no error. got %v", err)
	} else {
		setCurMetricsExporter(e)
		if want, got := true, FlushExporter(); got != want {
			t.Errorf("Expected %v, got %v.", want, got)
		}
	}

	// Real Stackdriver exporter should export as well.
	newStackdriverExporterFunc = newOpencensusSDExporter
	e, err = newMetricsExporter(c, TestLogger(t))
	if err != nil {
		t.Errorf("Expected no error. got %v", err)
	} else {
		setCurMetricsExporter(e)
		if want, got := true, FlushExporter(); got != want {
			t.Errorf("Expected %v, got %v.", want, got)
		}
	}
}<|MERGE_RESOLUTION|>--- conflicted
+++ resolved
@@ -23,8 +23,6 @@
 	"go.opencensus.io/tag"
 	. "knative.dev/pkg/logging/testing"
 	"knative.dev/pkg/metrics/metricskey"
-	metricskeyeventing "knative.dev/pkg/metrics/metricskey/eventing"
-	metricskeyserving "knative.dev/pkg/metrics/metricskey/serving"
 )
 
 // TODO UTs should move to eventing and serving, as appropriate.
@@ -57,23 +55,6 @@
 
 	nsKey = tag.Tag{Key: mustNewTagKey(metricskey.LabelNamespaceName), Value: testNS}
 
-<<<<<<< HEAD
-	serviceKey  = tag.Tag{Key: mustNewTagKey(metricskeyserving.LabelServiceName), Value: testService}
-	routeKey    = tag.Tag{Key: mustNewTagKey(metricskeyserving.LabelRouteName), Value: testRoute}
-	revisionKey = tag.Tag{Key: mustNewTagKey(metricskeyserving.LabelRevisionName), Value: testRevision}
-
-	brokerKey                = tag.Tag{Key: mustNewTagKey(metricskeyeventing.LabelBrokerName), Value: testBroker}
-	triggerKey               = tag.Tag{Key: mustNewTagKey(metricskeyeventing.LabelTriggerName), Value: testTrigger}
-	filterTypeKey            = tag.Tag{Key: mustNewTagKey(metricskeyeventing.LabelFilterType), Value: testFilterType}
-	filterSourceKey          = tag.Tag{Key: mustNewTagKey(metricskeyeventing.LabelFilterSource), Value: testFilterSource}
-	importerKey              = tag.Tag{Key: mustNewTagKey(metricskeyeventing.LabelImporterName), Value: testImporter}
-	importerResourceGroupKey = tag.Tag{Key: mustNewTagKey(metricskeyeventing.LabelImporterResourceGroup), Value: testImporterResourceGroup}
-	eventTypeKey             = tag.Tag{Key: mustNewTagKey(metricskeyeventing.LabelEventType), Value: testEventType}
-	eventSourceKey           = tag.Tag{Key: mustNewTagKey(metricskeyeventing.LabelEventSource), Value: testEventSource}
-
-	revisionTestTags = []tag.Tag{nsKey, serviceKey, routeKey, revisionKey}
-
-=======
 	serviceKey  = tag.Tag{Key: mustNewTagKey(metricskey.LabelServiceName), Value: testService}
 	routeKey    = tag.Tag{Key: mustNewTagKey(metricskey.LabelRouteName), Value: testRoute}
 	revisionKey = tag.Tag{Key: mustNewTagKey(metricskey.LabelRevisionName), Value: testRevision}
@@ -89,7 +70,6 @@
 
 	revisionTestTags = []tag.Tag{nsKey, serviceKey, routeKey, revisionKey}
 
->>>>>>> 1dc42171
 	brokerTestTags   = []tag.Tag{nsKey, brokerKey, eventTypeKey, eventSourceKey}
 	triggerTestTags  = []tag.Tag{nsKey, triggerKey, brokerKey, filterTypeKey, filterSourceKey}
 	importerTestTags = []tag.Tag{nsKey, importerKey, importerResourceGroupKey, eventTypeKey, eventSourceKey}
