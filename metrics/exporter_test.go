/*
Copyright 2018 The Knative Authors.
Licensed under the Apache License, Version 2.0 (the "License");
you may not use this file except in compliance with the License.
You may obtain a copy of the License at
    http://www.apache.org/licenses/LICENSE-2.0
Unless required by applicable law or agreed to in writing, software
distributed under the License is distributed on an "AS IS" BASIS,
WITHOUT WARRANTIES OR CONDITIONS OF ANY KIND, either express or implied.
See the License for the specific language governing permissions and
limitations under the License.
*/
package metrics

import (
	"os"
	"path"
	"testing"
	"time"

	"go.opencensus.io/stats"
	"go.opencensus.io/stats/view"
	"go.opencensus.io/tag"
	. "knative.dev/pkg/logging/testing"
	"knative.dev/pkg/metrics/metricskey"
)

// TODO UTs should move to eventing and serving, as appropriate.
// 	See https://github.com/knative/pkg/issues/608

const (
	testNS            = "test"
	testService       = "test-service"
	testRoute         = "test-route"
	testConfiguration = "test-configuration"
	testRevision      = "test-revision"

<<<<<<< HEAD
	testBroker                = "test-broker"
	testEventType             = "test-eventtype"
	testEventSource           = "test-eventsource"
	testTrigger               = "test-trigger"
	testFilterType            = "test-filtertype"
	testFilterSource          = "test-filtersource"
	testImporter              = "test-importer"
	testImporterResourceGroup = "test-importer-rg"
=======
	testBroker              = "test-broker"
	testEventType           = "test-eventtype"
	testEventSource         = "test-eventsource"
	testTrigger             = "test-trigger"
	testFilterType          = "test-filtertype"
	testFilterSource        = "test-filtersource"
	testSource              = "test-source"
	testSourceResourceGroup = "test-source-rg"
>>>>>>> 55634011
)

var (
	testView = &view.View{
		Description: "Test View",
		Measure:     stats.Int64("test", "Test Measure", stats.UnitNone),
		Aggregation: view.LastValue(),
		TagKeys:     []tag.Key{},
	}

	nsKey = tag.Tag{Key: mustNewTagKey(metricskey.LabelNamespaceName), Value: testNS}

	serviceKey  = tag.Tag{Key: mustNewTagKey(metricskey.LabelServiceName), Value: testService}
	routeKey    = tag.Tag{Key: mustNewTagKey(metricskey.LabelRouteName), Value: testRoute}
	revisionKey = tag.Tag{Key: mustNewTagKey(metricskey.LabelRevisionName), Value: testRevision}

<<<<<<< HEAD
	brokerKey                = tag.Tag{Key: mustNewTagKey(metricskey.LabelBrokerName), Value: testBroker}
	triggerKey               = tag.Tag{Key: mustNewTagKey(metricskey.LabelTriggerName), Value: testTrigger}
	filterTypeKey            = tag.Tag{Key: mustNewTagKey(metricskey.LabelFilterType), Value: testFilterType}
	filterSourceKey          = tag.Tag{Key: mustNewTagKey(metricskey.LabelFilterSource), Value: testFilterSource}
	importerKey              = tag.Tag{Key: mustNewTagKey(metricskey.LabelImporterName), Value: testImporter}
	importerResourceGroupKey = tag.Tag{Key: mustNewTagKey(metricskey.LabelImporterResourceGroup), Value: testImporterResourceGroup}
	eventTypeKey             = tag.Tag{Key: mustNewTagKey(metricskey.LabelEventType), Value: testEventType}
	eventSourceKey           = tag.Tag{Key: mustNewTagKey(metricskey.LabelEventSource), Value: testEventSource}

	revisionTestTags = []tag.Tag{nsKey, serviceKey, routeKey, revisionKey}

	brokerTestTags   = []tag.Tag{nsKey, brokerKey, eventTypeKey, eventSourceKey}
	triggerTestTags  = []tag.Tag{nsKey, triggerKey, brokerKey, filterTypeKey, filterSourceKey}
	importerTestTags = []tag.Tag{nsKey, importerKey, importerResourceGroupKey, eventTypeKey, eventSourceKey}
=======
	brokerKey              = tag.Tag{Key: mustNewTagKey(metricskey.LabelBrokerName), Value: testBroker}
	triggerKey             = tag.Tag{Key: mustNewTagKey(metricskey.LabelTriggerName), Value: testTrigger}
	filterTypeKey          = tag.Tag{Key: mustNewTagKey(metricskey.LabelFilterType), Value: testFilterType}
	filterSourceKey        = tag.Tag{Key: mustNewTagKey(metricskey.LabelFilterSource), Value: testFilterSource}
	sourceKey              = tag.Tag{Key: mustNewTagKey(metricskey.LabelSourceName), Value: testSource}
	sourceResourceGroupKey = tag.Tag{Key: mustNewTagKey(metricskey.LabelSourceResourceGroup), Value: testSourceResourceGroup}
	eventTypeKey           = tag.Tag{Key: mustNewTagKey(metricskey.LabelEventType), Value: testEventType}
	eventSourceKey         = tag.Tag{Key: mustNewTagKey(metricskey.LabelEventSource), Value: testEventSource}

	revisionTestTags = []tag.Tag{nsKey, serviceKey, routeKey, revisionKey}

	brokerTestTags  = []tag.Tag{nsKey, brokerKey, eventTypeKey, eventSourceKey}
	triggerTestTags = []tag.Tag{nsKey, triggerKey, brokerKey, filterTypeKey, filterSourceKey}
	sourceTestTags  = []tag.Tag{nsKey, sourceKey, sourceResourceGroupKey, eventTypeKey, eventSourceKey}
>>>>>>> 55634011
)

func mustNewTagKey(s string) tag.Key {
	tagKey, err := tag.NewKey(s)
	if err != nil {
		panic(err)
	}
	return tagKey
}

func getResourceLabelValue(key string, tags []tag.Tag) string {
	for _, t := range tags {
		if t.Key.Name() == key {
			return t.Value
		}
	}
	return ""
}

func TestMain(m *testing.M) {
	resetCurPromSrv()
	// Set gcpMetadataFunc and newStackdriverExporterFunc for testing
	gcpMetadataFunc = fakeGcpMetadataFun
	newStackdriverExporterFunc = newFakeExporter
	os.Exit(m.Run())
}

func TestMetricsExporter(t *testing.T) {
	_, err := newMetricsExporter(&metricsConfig{
		domain:               servingDomain,
		component:            testComponent,
		backendDestination:   "unsupported",
		stackdriverProjectID: ""}, TestLogger(t))
	if err == nil {
		t.Errorf("Expected an error for unsupported backend %v", err)
	}

	_, err = newMetricsExporter(&metricsConfig{
		domain:               servingDomain,
		component:            testComponent,
		backendDestination:   Stackdriver,
		stackdriverProjectID: testProj}, TestLogger(t))
	if err != nil {
		t.Error(err)
	}
}

func TestInterlevedExporters(t *testing.T) {
	// Disabling this test as it fails intermittently.
	// Refer to https://github.com/knative/pkg/issues/406
	t.Skip()

	// First create a stackdriver exporter
	_, err := newMetricsExporter(&metricsConfig{
		domain:               servingDomain,
		component:            testComponent,
		backendDestination:   Stackdriver,
		stackdriverProjectID: testProj}, TestLogger(t))
	if err != nil {
		t.Error(err)
	}
	expectNoPromSrv(t)
	// Then switch to prometheus exporter
	_, err = newMetricsExporter(&metricsConfig{
		domain:             servingDomain,
		component:          testComponent,
		backendDestination: Prometheus,
		prometheusPort:     9090}, TestLogger(t))
	if err != nil {
		t.Error(err)
	}
	expectPromSrv(t, ":9090")
	// Finally switch to stackdriver exporter
	_, err = newMetricsExporter(&metricsConfig{
		domain:               servingDomain,
		component:            testComponent,
		backendDestination:   Stackdriver,
		stackdriverProjectID: testProj}, TestLogger(t))
	if err != nil {
		t.Error(err)
	}
}

func TestFlushExporter(t *testing.T) {
	// No exporter - no action should be taken
	setCurMetricsConfig(nil)
	if want, got := false, FlushExporter(); got != want {
		t.Errorf("Expected %v, got %v.", want, got)
	}

	// Prometheus exporter shouldn't do anything because
	// it doesn't implement Flush()
	c := &metricsConfig{
		domain:             servingDomain,
		component:          testComponent,
		reportingPeriod:    1 * time.Minute,
		backendDestination: Prometheus,
	}
	e, err := newMetricsExporter(c, TestLogger(t))
	if err != nil {
		t.Errorf("Expected no error. got %v", err)
	} else {
		setCurMetricsExporter(e)
		if want, got := false, FlushExporter(); got != want {
			t.Errorf("Expected %v, got %v.", want, got)
		}
	}

	// Fake Stackdriver exporter should export
	newStackdriverExporterFunc = newFakeExporter
	c = &metricsConfig{
		domain:                            servingDomain,
		component:                         testComponent,
		backendDestination:                Stackdriver,
		allowStackdriverCustomMetrics:     true,
		isStackdriverBackend:              true,
		reportingPeriod:                   1 * time.Minute,
		stackdriverProjectID:              "test",
		stackdriverMetricTypePrefix:       path.Join(servingDomain, testComponent),
		stackdriverCustomMetricTypePrefix: path.Join(customMetricTypePrefix, testComponent),
	}
	e, err = newMetricsExporter(c, TestLogger(t))
	if err != nil {
		t.Errorf("Expected no error. got %v", err)
	} else {
		setCurMetricsExporter(e)
		if want, got := true, FlushExporter(); got != want {
			t.Errorf("Expected %v, got %v.", want, got)
		}
	}

	// Real Stackdriver exporter should export as well.
	newStackdriverExporterFunc = newOpencensusSDExporter
	e, err = newMetricsExporter(c, TestLogger(t))
	if err != nil {
		t.Errorf("Expected no error. got %v", err)
	} else {
		setCurMetricsExporter(e)
		if want, got := true, FlushExporter(); got != want {
			t.Errorf("Expected %v, got %v.", want, got)
		}
	}
}<|MERGE_RESOLUTION|>--- conflicted
+++ resolved
@@ -35,16 +35,6 @@
 	testConfiguration = "test-configuration"
 	testRevision      = "test-revision"
 
-<<<<<<< HEAD
-	testBroker                = "test-broker"
-	testEventType             = "test-eventtype"
-	testEventSource           = "test-eventsource"
-	testTrigger               = "test-trigger"
-	testFilterType            = "test-filtertype"
-	testFilterSource          = "test-filtersource"
-	testImporter              = "test-importer"
-	testImporterResourceGroup = "test-importer-rg"
-=======
 	testBroker              = "test-broker"
 	testEventType           = "test-eventtype"
 	testEventSource         = "test-eventsource"
@@ -53,7 +43,6 @@
 	testFilterSource        = "test-filtersource"
 	testSource              = "test-source"
 	testSourceResourceGroup = "test-source-rg"
->>>>>>> 55634011
 )
 
 var (
@@ -70,22 +59,6 @@
 	routeKey    = tag.Tag{Key: mustNewTagKey(metricskey.LabelRouteName), Value: testRoute}
 	revisionKey = tag.Tag{Key: mustNewTagKey(metricskey.LabelRevisionName), Value: testRevision}
 
-<<<<<<< HEAD
-	brokerKey                = tag.Tag{Key: mustNewTagKey(metricskey.LabelBrokerName), Value: testBroker}
-	triggerKey               = tag.Tag{Key: mustNewTagKey(metricskey.LabelTriggerName), Value: testTrigger}
-	filterTypeKey            = tag.Tag{Key: mustNewTagKey(metricskey.LabelFilterType), Value: testFilterType}
-	filterSourceKey          = tag.Tag{Key: mustNewTagKey(metricskey.LabelFilterSource), Value: testFilterSource}
-	importerKey              = tag.Tag{Key: mustNewTagKey(metricskey.LabelImporterName), Value: testImporter}
-	importerResourceGroupKey = tag.Tag{Key: mustNewTagKey(metricskey.LabelImporterResourceGroup), Value: testImporterResourceGroup}
-	eventTypeKey             = tag.Tag{Key: mustNewTagKey(metricskey.LabelEventType), Value: testEventType}
-	eventSourceKey           = tag.Tag{Key: mustNewTagKey(metricskey.LabelEventSource), Value: testEventSource}
-
-	revisionTestTags = []tag.Tag{nsKey, serviceKey, routeKey, revisionKey}
-
-	brokerTestTags   = []tag.Tag{nsKey, brokerKey, eventTypeKey, eventSourceKey}
-	triggerTestTags  = []tag.Tag{nsKey, triggerKey, brokerKey, filterTypeKey, filterSourceKey}
-	importerTestTags = []tag.Tag{nsKey, importerKey, importerResourceGroupKey, eventTypeKey, eventSourceKey}
-=======
 	brokerKey              = tag.Tag{Key: mustNewTagKey(metricskey.LabelBrokerName), Value: testBroker}
 	triggerKey             = tag.Tag{Key: mustNewTagKey(metricskey.LabelTriggerName), Value: testTrigger}
 	filterTypeKey          = tag.Tag{Key: mustNewTagKey(metricskey.LabelFilterType), Value: testFilterType}
@@ -100,7 +73,6 @@
 	brokerTestTags  = []tag.Tag{nsKey, brokerKey, eventTypeKey, eventSourceKey}
 	triggerTestTags = []tag.Tag{nsKey, triggerKey, brokerKey, filterTypeKey, filterSourceKey}
 	sourceTestTags  = []tag.Tag{nsKey, sourceKey, sourceResourceGroupKey, eventTypeKey, eventSourceKey}
->>>>>>> 55634011
 )
 
 func mustNewTagKey(s string) tag.Key {
